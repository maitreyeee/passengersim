from __future__ import annotations

import logging
import os
import pathlib
import sqlite3
import time
from collections import defaultdict
from datetime import datetime, timezone
from math import sqrt
from typing import Any

import numpy as np
import pandas as pd
from scipy.stats import gamma

import passengersim.config.rm_systems
import passengersim.core
from passengersim.config import Config
from passengersim.config.snapshot_filter import SnapshotFilter
from passengersim.core import Event, Frat5, PathClass, SimulationEngine
from passengersim_core import Ancillary
from passengersim.summary import SummaryTables

from . import database
from .progressbar import DummyProgressBar, ProgressBar

logger = logging.getLogger("passengersim")


class Simulation:
    @classmethod
    def from_yaml(
        cls,
        filenames: pathlib.Path | list[pathlib.Path],
        output_dir: pathlib.Path | None = None,
    ):
        """
        Create a Simulation object from a YAML file.

        Parameters
        ----------
        filenames : pathlib.Path | list[pathlib.Path]
        output_dir : pathlib.Path | None, optional

        Returns
        -------
        Simulation
        """
        config = passengersim.config.Config.from_yaml(filenames)
        return cls(config, output_dir)

    def __init__(
        self,
        config: Config,
        output_dir: pathlib.Path | None = None,
    ):
        if output_dir is None:
            import tempfile

            self._tempdir = tempfile.TemporaryDirectory()
            output_dir = os.path.join(self._tempdir.name, "test1")
        self.cnx = None
        if config.simulation_controls.write_raw_files:
            try:
                from passengersim_core.utils import FileWriter
            except ImportError:
                self.file_writer = None
            else:
                self.file_writer = FileWriter.FileWriter(output_dir)
        else:
            self.file_writer = None
        #        self.dcp_list = [63, 24, 17, 10, 5]
        self.dcp_list = [63, 56, 49, 42, 35, 31, 28, 24, 21, 17, 14, 10, 7, 5, 3, 1, 0]
        self.classes = []
        self.fare_sales_by_dcp = defaultdict(int)
        self.fare_sales_by_airline_dcp = defaultdict(int)
        self.fare_details_sold = defaultdict(int)
        self.fare_details_sold_business = defaultdict(int)
        self.fare_details_revenue = defaultdict(float)
        self.output_dir = output_dir
        self.demand_multiplier = 1.0
        self.capacity_multiplier = 1.0
        self.airports = []
        self.choice_models = {}
        self.frat5curves = {}
        self.load_factor_curves = {}
        self.debug = False
        self.update_frequency = None
        self.random_generator = passengersim.core.Generator(42)
        self.sample_done_callback = lambda n, n_total: None
        self._initialize(config)
        self.cnx = database.Database(
            engine=config.db.engine,
            filename=config.db.filename,
            pragmas=config.db.pragmas,
            commit_count_delay=config.db.commit_count_delay,
        )
        if self.cnx.is_open:
            database.tables.create_table_leg_defs(self.cnx._connection, self.sim.legs)
            database.tables.create_table_fare_defs(self.cnx._connection, self.sim.fares)
            database.tables.create_table_path_defs(self.cnx._connection, self.sim.paths)
            if config.db != ":memory:":
                self.cnx.save_configs(config)

    @property
    def base_time(self) -> int:
        """
        The base time for the simulation, in seconds since the epoch.
        """
        return self.sim.base_time

    @property
    def snapshot_filters(self) -> list[SnapshotFilter] | None:
        try:
            sim = self.sim
        except AttributeError:
            return None
        return sim.snapshot_filters

    @snapshot_filters.setter
    def snapshot_filters(self, x: list[SnapshotFilter]):
        try:
            sim = self.sim
        except AttributeError as err:
            raise ValueError(
                "sim not initialized, cannot set snapshot_filters"
            ) from err
        sim.snapshot_filters = x

    def _initialize(self, config: Config):
        self.sim = passengersim.core.SimulationEngine(name=config.scenario)
        self.sim.config = config
        self.sim.random_generator = self.random_generator
        self.sim.snapshot_filters = config.snapshot_filters
        for pname, pvalue in config.simulation_controls:
            if pname == "demand_multiplier":
                self.demand_multiplier = pvalue
            elif pname == "capacity_multiplier":
                self.capacity_multiplier = pvalue
            elif pname == "write_raw_files":
                self.write_raw_files = pvalue
            elif pname == "random_seed":
                self.random_generator.seed(pvalue)
            elif pname == "update_frequency":
                self.update_frequency = pvalue
            elif pname == "base_date":
                pass
            elif pname == "dcp_hour":
                pass
            elif pname == "show_progress_bar":
                pass
            elif pname == "double_capacity_until":
                pass
            elif pname == "timeframe_demand_allocation":
                pass
            elif pname == "tot_z_factor":
                pass
            elif pname == "simple_k_factor":
                pass
            else:
                self.sim.set_parm(pname, float(pvalue))
        for pname, pvalue in config.simulation_controls.model_extra.items():
            print(f"extra simulation setting: {pname} = ", float(pvalue))
            self.sim.set_parm(pname, float(pvalue))

        # There is a default array of DCPs, we'll override it with the data from the input file (if available)
        if len(config.dcps) > 0:
            self.dcps = []
            for dcp_index, days_prior in enumerate(config.dcps):
                self.sim.add_dcp(dcp_index, days_prior)
                self.dcps.append(days_prior)

        self.rm_systems = {}
        from passengersim_core.airline.rm_system import Rm_System

        for rm_name, rm_system in config.rm_systems.items():
            x = self.rm_systems[rm_name] = Rm_System(rm_name)
            for process_name, process in rm_system.processes.items():
                step_list = [s._factory() for s in process]
                x.add_process(process_name, step_list)

            ### This needs ot be revisited, now that we have DCP and DAILY step lists
            availability_control = rm_system.availability_control
            processes = (
                rm_system.processes["dcp"] if "dcp" in rm_system.processes else []
            )
            if len(processes) == 0:
                _inferred_availability_control = "none"
            # elif steps[-1].step_type in ("probp", "udp"):
            #    _inferred_availability_control = "bp"
            # else:
            #    _inferred_availability_control = "vn"
            if availability_control == "infer":
                raise NotImplementedError("")
            #   availability_control = _inferred_availability_control
            # else:
            #   if availability_control != _inferred_availability_control:
            #     warnings.warn(
            #         f"availability_control for this RmSystem should be "
            #         f"{_inferred_availability_control} but it is set to "
            #         f"{availability_control}"
            #     )
            x.availability_control = availability_control

        for cm_name, cm in config.choice_models.items():
            x = passengersim.core.ChoiceModel(cm_name, cm.kind)
            for pname, pvalue in cm:
                if pname in ("kind", "name"):
                    continue
                if pvalue is None:
                    continue
                if isinstance(pvalue, list | tuple):
                    x.add_parm(pname, *pvalue)
                else:
                    x.add_parm(pname, pvalue)
            x.random_generator = self.random_generator
            self.choice_models[cm_name] = x

        for f5_name, f5_data in config.frat5_curves.items():
            f5 = Frat5(f5_name)
            for _dcp, val in f5_data.curve.items():
                f5.add_vals(val)
            self.sim.add_frat5(f5)
            self.frat5curves[f5_name] = f5

        for lf_name, lf_curve in config.load_factor_curves.items():
            self.load_factor_curves[lf_name] = lf_curve

        for airline_name, airline_config in config.airlines.items():
            availability_control = self.rm_systems[
                airline_config.rm_system
            ].availability_control
            airline = passengersim.core.Airline(airline_name, availability_control)
            airline.rm_system = self.rm_systems[airline_config.rm_system]
            if airline_config.frat5 is not None and airline_config.frat5 != "":
                f5 = self.frat5curves[airline_config.frat5]
                airline.frat5 = f5
            if airline_config.load_factor_curve is not None and airline_config.load_factor_curve != "":
                lfc = self.load_factor_curves[airline_config.load_factor_curve]
                airline.load_factor_curve = lfc

            for anc_code, anc_price in airline_config.ancillaries.items():
                anc = Ancillary(anc_code, anc_price, 0)
                airline.add_ancillary(anc)

            self.sim.add_airline(airline)

        self.classes = config.classes
        self.init_rm = {}  # TODO
        self.dcps = config.dcps

        self.curves = {}
        for curve_name, curve_config in config.booking_curves.items():
            bc = passengersim.core.BookingCurve(curve_name)
            bc.random_generator = self.random_generator
            for days_prior, pct in curve_config.curve.items():
                bc.add_dcp(days_prior, pct)
            self.curves[curve_name] = bc

        self.legs = {}
        for leg_config in config.legs:
            cap = int(leg_config.capacity * self.capacity_multiplier)
            leg = passengersim.core.Leg(
                leg_config.carrier,
                leg_config.fltno,
                leg_config.orig,
                leg_config.dest,
                capacity=cap,
            )
            leg.dep_time = leg_config.dep_time
            leg.arr_time = leg_config.arr_time
            if leg_config.distance:
                leg.distance = leg_config.distance
            elif len(self.airports) > 0:
                leg.distance = self.get_mileage(leg.orig, leg.dest)
            if len(self.classes) > 0:
                self.set_classes(leg)
            self.sim.add_leg(leg)
            if self.debug:
                print(f"Added leg: {leg}, dist = {leg.distance}")
            self.legs[leg.flt_no] = leg

        for dmd_config in config.demands:
            dmd = passengersim.core.Demand(
                dmd_config.orig, dmd_config.dest, dmd_config.segment
            )
            dmd.base_demand = dmd_config.base_demand * self.demand_multiplier
            dmd.price = dmd_config.reference_fare
            dmd.reference_fare = dmd_config.reference_fare
            if len(self.airports) > 0:
                dmd.distance = self.get_mileage(dmd.orig, dmd.dest)
            model_name = dmd_config.choice_model
            cm = self.choice_models.get(model_name, None)
            if cm is not None:
                dmd.add_choice_model(cm)
            if model_name == "business" or dmd_config.segment == "business":
                dmd.business = True
            if dmd_config.curve:
                curve_name = str(dmd_config.curve).strip()
                curve = self.curves[curve_name]
                dmd.add_curve(curve)
            self.sim.add_demand(dmd)
            if self.debug:
                print(f"Added demand: {dmd}, base_demand = {dmd.base_demand}")

        # self.fares = []
        for fare_config in config.fares:
            fare = passengersim.core.Fare(
                fare_config.carrier,
                fare_config.orig,
                fare_config.dest,
                fare_config.booking_class,
                fare_config.price,
            )
            fare.adv_purch = fare_config.advance_purchase
            for rest_code in fare_config.restrictions:
                fare.add_restriction(rest_code)
            self.sim.add_fare(fare)
            if self.debug:
                print(f"Added fare: {fare}")
            # self.fares.append(fare)

        for path_config in config.paths:
            p = passengersim.core.Path(path_config.orig, path_config.dest, 0.0)
            p.path_quality_index = path_config.path_quality_index
            leg_index1 = path_config.legs[0]
            tmp_leg = self.legs[leg_index1]
            assert (
                tmp_leg.orig == path_config.orig
            ), "Path statement is corrupted, orig doesn't match"
            assert tmp_leg.flt_no == leg_index1
            p.add_leg(tmp_leg)
            if len(path_config.legs) >= 2:
                leg_index2 = path_config.legs[1]
                if leg_index2 > 0:
                    tmp_leg = self.legs[leg_index2]
                    p.add_leg(self.legs[leg_index2])
            assert (
                tmp_leg.dest == path_config.dest
            ), "Path statement is corrupted, dest doesn't match"
            self.sim.add_path(p)

        # Go through and make sure things are linked correctly
        for dmd in self.sim.demands:
            for fare in self.sim.fares:
                if fare.orig == dmd.orig and fare.dest == dmd.dest:
                    # print("Joining:", dmd, fare)
                    dmd.add_fare(fare)

        for leg in self.sim.legs:
            for fare in self.sim.fares:
                if (
                    fare.carrier == leg.carrier
                    and fare.orig == leg.orig
                    and fare.dest == leg.dest
                ):
                    leg.set_bucket_decision_fare(fare.booking_class, fare.price)
                    leg.set_bucket_fcst_revenue(fare.booking_class, fare.price)

        self.sim.base_time = config.simulation_controls.reference_epoch()

    def set_classes(self, _leg, debug=False):
        cap = float(_leg.capacity)
        if debug:
            print(_leg, "Capacity = ", cap)
        for bkg_class in self.classes:
            # Input as a percentage
            auth = int(cap * self.init_rm.get(bkg_class, 100.0) / 100.0)
            b = passengersim.core.Bucket(bkg_class, alloc=auth)
            # print("adding bucket", b)
            _leg.add_bucket(b)
            if debug:
                print("    Bucket", bkg_class, auth)

    def setup_scenario(self):
        self.cnx.delete_experiment(self.sim.name)
        logger.debug("building connections")
        num_paths = self.sim.build_connections()
        if num_paths and self.cnx.is_open:
            database.tables.create_table_path_defs(self.cnx._connection, self.sim.paths)
        logger.debug(f"Connections done, num_paths = {num_paths}")
        self.vn_initial_mapping()

    def vn_initial_mapping(self):
        vn_airlines = []
        for airline in self.sim.airlines:
            if airline.control == "vn":
                vn_airlines.append(airline.name)

        for path in self.sim.paths:
            if path.get_leg_carrier(0) in vn_airlines:
                for bc in self.classes:
                    pc = PathClass(bc)
                    index = int(bc[1])
                    pc.set_indexes(index, index)
                    path.add_path_class(pc)

    def end_sample(self):
        # Commit data to the database
        if self.cnx:
            try:
                self.cnx.commit()
            except AttributeError:
                pass

        # Market share computation (MIDT-lite), might move to C++ in a future version
        alpha = 0.15
        for m in self.sim.markets:
            sold = float(m.sold)
            for a in self.sim.airlines:
                try:
                    airline_sold = m.get_airline_sold(a.name)
                except Exception as e:
                    print(e)
                share = airline_sold / sold if sold > 0 else 0
                if self.sim.sample > 1:
                    old_share = m.get_airline_share(a.name)
                    new_share = alpha * share + (1.0 - alpha) * old_share
                    m.set_airline_share(a.name, new_share)
                    # print(f"Set share, sample={self.sim.sample}, key={a.name}: {m.orig}-{m.dest}"
                    #      f", sold={sold}, al_sold={airline_sold}, old={old_share:6.3f}, shr= {new_share:6.3f}")
                else:
                    m.set_airline_share(a.name, share)

    def _run_sim(self):
        update_freq = self.update_frequency
        logger.debug(
            f"run_sim, num_trials = {self.sim.num_trials}, num_samples = {self.sim.num_samples}"
        )
        self.sim.update_db_write_flags()
        n_samples_total = self.sim.num_trials * self.sim.num_samples
        n_samples_done = 0
        self.sample_done_callback(n_samples_done, n_samples_total)
        if self.sim.config.simulation_controls.show_progress_bar:
            progress = ProgressBar(total=n_samples_total)
        else:
            progress = DummyProgressBar()
        with progress:
            for trial in range(self.sim.num_trials):
                self.sim.trial = trial
                self.sim.reset_trial_counters()
                for sample in range(self.sim.num_samples):
                    if self.sim.config.simulation_controls.double_capacity_until:
                        # Just trying this, PODS has something similar during the burn phase
                        if sample == 0:
                            for leg in self.sim.legs:
                                leg.capacity = leg.capacity * 2.0
                        elif (
                            sample
                            == self.sim.config.simulation_controls.double_capacity_until
                        ):
                            for leg in self.sim.legs:
                                leg.capacity = leg.capacity / 2.0

                    progress.tick(refresh=(sample == 0))
                    self.sim.sample = sample
                    if self.sim.config.simulation_controls.random_seed is not None:
                        self.reseed(
                            [
                                self.sim.config.simulation_controls.random_seed,
                                trial,
                                sample,
                            ]
                        )
                    if update_freq is not None and self.sim.sample % update_freq == 0:
                        total_rev, n = 0.0, 0
                        airline_info = ""
                        for cxr in self.sim.airlines:
                            total_rev += cxr.revenue
                            n += 1
                            airline_info += (
                                f"{', ' if n > 0 else ''}{cxr.name}=${cxr.revenue:8.0f}"
                            )

                        dmd_b, dmd_l = 0, 0
                        for dmd in self.sim.demands:
                            if dmd.business:
                                dmd_b += dmd.scenario_demand
                            else:
                                dmd_l += dmd.scenario_demand
                        d_info = f", {int(dmd_b)}, {int(dmd_l)}"
                        logger.info(
                            f"Trial={self.sim.trial}, Sample={self.sim.sample}{airline_info}{d_info}"
                        )
                    if self.sim.trial > 0 or self.sim.sample > 0:
                        self.sim.reset_counters()
                    self.generate_demands()
                    # self.generate_demands_gamma()

                    # Loop on passengers
                    while True:
                        event = self.sim.go()
                        self.run_airline_models(event)
                        if (
                            event is None
                            or str(event) == "Done"
                            or (event[0] == "Done")
                        ):
                            assert (
                                self.sim.num_events() == 0
                            ), f"Event queue still has {self.sim.num_events()} events"
                            break

                    n_samples_done += 1
                    self.sample_done_callback(n_samples_done, n_samples_total)
                    self.end_sample()

                if self.cnx.is_open:
                    self.cnx.save_final(self.sim)

    def run_airline_models(self, info: Any = None, departed: bool = False, debug=False):
        event_type = info[0]
        recording_day = info[
            1
        ]  # could in theory also be non-integer for fractional days
        dcp_index = info[2]
        if dcp_index == -1:
            dcp_index = len(self.dcp_list) - 1

        if event_type.lower() in {"dcp", "done"}:
            self.sim.last_dcp = recording_day
            self.capture_dcp_data(dcp_index)

        # This will change once we have "dcp" and "daily" portions of an RM system in the YAML input file
        for airline in self.sim.airlines:
            if event_type.lower() in {"dcp", "done"}:
                airline.rm_system.run(
                    self.sim, airline.name, dcp_index, recording_day, event_type="dcp"
                )
            elif event_type.lower() == "daily":
                airline.rm_system.run(
                    self.sim, airline.name, dcp_index, recording_day, event_type="daily"
                )

        if event_type.lower() == "daily":
            if (
                self.cnx.is_open
                and self.sim.save_timeframe_details
                and recording_day > 0
            ):
                self.sim.write_to_sqlite(
                    self.cnx._connection,
                    recording_day,
                    store_bid_prices=self.sim.config.db.store_leg_bid_prices,
                    intermediate_day=True,
                )
        elif event_type.lower() in {"dcp", "done"}:
            if self.cnx.is_open:
                self.cnx.save_details(self.sim, recording_day)
            if self.file_writer is not None:
                self.file_writer.save_details(self.sim, recording_day)

    def capture_dcp_data(self, dcp_index):
        for leg in self.sim.legs:
            leg.capture_dcp(dcp_index)
        for path in self.sim.paths:
            path.capture_dcp(dcp_index)

    def _accum_by_tf(self, dcp_index):
        # This is now replaced by C++ native counters ...
        if dcp_index > 0:
            prev_dcp = self.dcp_list[dcp_index - 1]
            for f in self.sim.fares:
                curr_business = self.fare_sales_by_dcp.get(("business", prev_dcp), 0)
                curr_leisure = self.fare_sales_by_dcp.get(("leisure", prev_dcp), 0)
                inc_leisure = curr_leisure + (f.sold - f.sold_business)
                inc_business = curr_business + f.sold_business
                self.fare_sales_by_dcp[("business", prev_dcp)] = inc_business
                self.fare_sales_by_dcp[("leisure", prev_dcp)] = inc_leisure

                key2 = (f.carrier, prev_dcp)
                curr_airline = self.fare_sales_by_airline_dcp[key2]
                self.fare_sales_by_airline_dcp[key2] = curr_airline + f.sold

                key3 = (f.carrier, f.booking_class, prev_dcp)
                self.fare_details_sold[key3] += f.sold
                self.fare_details_sold_business[key3] += f.sold_business
                self.fare_details_revenue[key3] += f.price * f.sold

    def generate_dcp_rm_events(self, debug=False):
        """Pushes an event per reading day (DCP) onto the queue.
        Also adds events for daily reoptimzation"""
        dcp_hour = self.sim.config.simulation_controls.dcp_hour
        if debug:
            tmp = datetime.fromtimestamp(self.sim.base_time, tz=timezone.utc)
            print(f"Base Time is {tmp.strftime('%Y-%m-%d %H:%M:%S %Z')}")
        for dcp_index, dcp in enumerate(self.dcp_list):
            if dcp == 0:
                continue
            event_time = int(self.sim.base_time - dcp * 86400 + 3600 * dcp_hour)
            if debug:
                tmp = datetime.fromtimestamp(event_time, tz=timezone.utc)
                print(f"Added DCP {dcp} at {tmp.strftime('%Y-%m-%d %H:%M:%S %Z')}")
            info = ("DCP", dcp, dcp_index)
            rm_event = Event(info, event_time)
            self.sim.add_event(rm_event)

        # Now add the events for daily reoptimization
        max_days_prior = max(self.dcp_list)
        dcp_idx = 0
        for days_prior in reversed(range(max_days_prior)):
            if days_prior not in self.dcp_list:
                info = ("daily", days_prior, dcp_idx)
                event_time = int(
                    self.sim.base_time - days_prior * 86400 + 3600 * dcp_hour
                )
                rm_event = Event(info, event_time)
                self.sim.add_event(rm_event)
            else:
                dcp_idx += 1

    def generate_demands(self, system_rn=None, debug=False):
        """Generate demands, following the procedure used in PODS
        The biggest difference is that we can put all the timeframe (DCP) demands
        into the event queue before any processing.
        For large models, I might rewrite this into the C++ core in the future"""
        self.generate_dcp_rm_events()
        total_events = 0
        system_rn = (
            self.random_generator.get_normal() if system_rn is None else system_rn
        )

        # We don't have an O&D object, but we use this to get a market random number per market
        mrn_ref = {}

        # Need to have leisure / business split for PODS
        trn_ref = {
            "business": self.random_generator.get_normal(),
            "leisure": self.random_generator.get_normal(),
        }

        def get_or_make_random(grouping, key):
            if key not in grouping:
                grouping[key] = self.random_generator.get_normal()
            return grouping[key]

        end_time = self.base_time

        for dmd in self.sim.demands:
            base = dmd.base_demand

            # Get the random numbers we're going to use to perturb demand
            trn = get_or_make_random(trn_ref, (dmd.orig, dmd.dest, dmd.segment))
            mrn = get_or_make_random(mrn_ref, (dmd.orig, dmd.dest))
            if self.sim.config.simulation_controls.simple_k_factor:
                urn = (
                    self.random_generator.get_normal()
                    * self.sim.config.simulation_controls.simple_k_factor
                )
            else:
                urn = 0

            mu = base * (
                1.0
                + system_rn * self.sim.sys_k_factor
                + mrn * self.sim.mkt_k_factor
                + trn * self.sim.pax_type_k_factor
                + urn
            )
            mu = max(mu, 0.0)
            sigma = sqrt(
                mu * self.sim.config.simulation_controls.tot_z_factor
            )  # Correct?
            n = mu + sigma * self.random_generator.get_normal()
            dmd.scenario_demand = max(n, 0)

            if debug:
                logger.debug(
                    f"DMD,{self.sim.sample},{dmd.orig},{dmd.dest},{dmd.segment},{dmd.base_demand},"
                    f"{round(mu,2)},{round(sigma,2)},{round(n,2)}"
                )

            # Now we split it up over timeframes and add it to the simulation
            num_pax = int(dmd.scenario_demand + 0.5)  # rounding
            if (
                self.sim.config.simulation_controls.timeframe_demand_allocation
                == "pods"
            ):
                num_events_by_tf = self.sim.allocate_demand_to_tf_pods(
                    dmd, num_pax, self.sim.tf_k_factor, int(end_time)
                )
            else:
                num_events_by_tf = self.sim.allocate_demand_to_tf(
                    dmd, num_pax, self.sim.tf_k_factor, int(end_time)
                )
            num_events = sum(num_events_by_tf)
            total_events += num_events
            if num_events != round(num_pax):
                # print(f"Generate demand function, num_pax={num_pax}, num_events={num_events}")
                raise Exception(
                    f"Generate demand function, num_pax={num_pax}, num_events={num_events}"
                )

        return total_events

    def generate_demands_gamma(self, system_rn=None, debug=False):
        """Using this as a quick test"""
        self.generate_dcp_rm_events()
        end_time = self.base_time
        cv100 = 0.3
        for dmd in self.sim.demands:
            mu = dmd.base_demand
            std_dev = cv100 * sqrt(mu) * 10.0
            # std_dev = mu * 0.3
            var = std_dev**2
            shape_a = mu**2 / var
            scale_b = var / mu
            loc = 0.0
            r = gamma.rvs(shape_a, loc, scale_b, size=1)
            num_pax = int(r[0] + 0.5)
            dmd.scenario_demand = num_pax
            self.sim.allocate_demand_to_tf_pods(
                dmd, num_pax, self.sim.tf_k_factor, int(end_time)
            )
        total_events = 0
        return total_events

    # def data_by_timeframe(self):
    #     logger.info("----- Demand By DCP -----")
    #     dmd_by_tf = defaultdict(float)
    #     for dmd in self.sim.demands:
    #         for dcp in self.dcp_list:
    #             if dcp == 0:
    #                 continue
    #             dmd_by_tf[(dmd.curve_number, dcp)] += dmd.get_demand_dcp(dcp)
    #     for k, v in dmd_by_tf.items():
    #         logger.info(f"    {k[0]}, {k[1]}, {v}")
    #
    #     total_samples = self.sim.num_trials * self.sim.num_samples
    #     logger.info(
    #         f"Fare Sales by DCP (dcp, business, tf_business, leisure, tf_leisure), samples = {total_samples}"
    #     )
    #     prev_b, prev_l = 0, 0
    #     for dcp in self.dcp_list:
    #         if dcp == 0:
    #             continue
    #         business = self.fare_sales_by_dcp[("business", dcp)]
    #         leisure = self.fare_sales_by_dcp[("leisure", dcp)]
    #         logger.info(
    #             f"    {dcp}, {business}, {business - prev_b}, {leisure}, {leisure - prev_l}"
    #         )
    #         prev_b, prev_l = business, leisure
    #
    #     logger.info("Fare Sales by DCP & airline (dcp, Al1, AL2, ...etc)")
    #     prev = defaultdict(int)
    #     for dcp in self.dcp_list:
    #         if dcp == 0:
    #             continue
    #         tmp = ""
    #         for a in self.sim.airlines:
    #             sold = self.fare_sales_by_airline_dcp[(a.name, dcp)]
    #             inc_sold = sold - prev[a.name]
    #             tmp += str(inc_sold) if tmp == "" else (", " + str(inc_sold))
    #             prev[a.name] = sold
    #         logger.info(f"    {dcp}, {tmp}")
    #
    #     logger.info(
    #         "Fare Details:  Airline, Class, RRD, Sold, Business, Leisure, AvgPrice"
    #     )
    #     my_keys = self.fare_details_sold.keys()
    #     my_keys = sorted(my_keys, key=lambda x: (x[0], x[1], 100 - x[2]))
    #     prev_dcp, prev_sold, prev_business, prev_leisure = 0, 0, 0, 0
    #     for k in my_keys:
    #         dcp = k[2]
    #         if int(dcp) > int(prev_dcp):
    #             prev_sold, prev_business, prev_leisure = 0, 0, 0
    #         sold = self.fare_details_sold[k]
    #         sold_business = self.fare_details_sold_business[k]
    #         sold_leisure = sold - sold_business
    #         avg_price = self.fare_details_revenue[k] / sold if sold > 0 else 0.0
    #         logger.info(
    #             f"    {k[0]:4} {k[1]:4} {k[2]:4} "
    #             f"{sold - prev_sold:8} {sold_business - prev_business:8} "
    #             f"{sold_leisure - prev_leisure:8} {avg_price:10.2f}"
    #         )
    #         prev_dcp, prev_sold, prev_business, prev_leisure = (
    #             dcp,
    #             sold,
    #             sold_business,
    #             sold_leisure,
    #         )

    def compute_reports(
        self,
        sim: SimulationEngine,
        to_log=True,
        to_db: bool | database.Database = True,
        additional=(
            "fare_class_mix",
            "load_factors",
            "bookings_by_timeframe",
            "total_demand",
        ),
    ) -> SummaryTables:
        num_samples = sim.num_trials * (sim.num_samples - sim.burn_samples)
        if num_samples <= 0:
            raise ValueError(
                "insufficient number of samples outside burn period for reporting"
                f"\n- num_trials = {sim.num_trials}"
                f"\n- num_samples = {sim.num_samples}"
                f"\n- burn_samples = {sim.burn_samples}"
            )

        if to_db is True:
            to_db = self.cnx
        dmd_df = self.compute_demand_report(sim, to_log, to_db)
        fare_df = self.compute_fare_report(sim, to_log, to_db)
        leg_df = self.compute_leg_report(sim, to_log, to_db)
        path_df = self.compute_path_report(sim, to_log, to_db)
        path_classes_df = self.compute_path_class_report(sim, to_log, to_db)
        carrier_df = self.compute_carrier_report(sim, to_log, to_db)

        summary = SummaryTables(
            demands=dmd_df,
            fares=fare_df,
            legs=leg_df,
            paths=path_df,
            path_classes=path_classes_df,
            carriers=carrier_df,
        )
        summary.load_additional_tables(self.cnx, sim.name, sim.burn_samples, additional)
        summary.cnx = self.cnx
        return summary

    def compute_demand_report(
        self, sim: SimulationEngine, to_log=True, to_db: database.Database | None = None
    ):
        dmd_df = []
        for m in sim.demands:
            avg_price = m.revenue / m.sold if m.sold > 0 else 0
            dmd_df.append(
                dict(
                    orig=m.orig,
                    dest=m.dest,
                    segment=m.segment,
                    sold=m.sold,
                    revenue=m.revenue,
                    avg_fare=m.revenue / m.sold if m.sold > 0 else 0,
                    gt_demand=m.gt_demand,
                    gt_sold=m.gt_sold,
                    gt_revenue=m.gt_revenue,
                )
            )
            if to_log:
                logger.info(
                    f"   Dmd: {m.orig}-{m.dest}:{m.segment}"
                    f"  Sold = {m.sold},  "
                    f"Rev = {m.revenue}, "
                    f"AvgFare = {avg_price:.2f}"
                )
        dmd_df = pd.DataFrame(dmd_df)
        if to_db and to_db.is_open:
            to_db.save_dataframe("demand_summary", dmd_df)
        return dmd_df

    def compute_fare_report(
        self, sim: SimulationEngine, to_log=True, to_db: database.Database | None = None
    ):
        fare_df = []
        for f in sim.fares:
            for dcp_index in range(16):
                days_prior = self.dcp_list[dcp_index]
                fare_df.append(
                    dict(
                        carrier=f.carrier,
                        orig=f.orig,
                        dest=f.dest,
                        booking_class=f.booking_class,
                        dcp_index=dcp_index,
                        price=f.price,
                        sold=f.get_sales_by_dcp(days_prior),
                        gt_sold=f.gt_sold,
                        avg_adjusted_price=f.get_adjusted_by_dcp(dcp_index),
                    )
                )
                if to_log:
                    logger.info(
                        f"   Fare: {f.carrier} {f.orig}-{f.dest}:{f.booking_class}"
                        # f"AvgAdjFare = {avg_adj_price:.2f},"
                        f"  Sold = {f.sold},  "
                        f"Price = {f.price}"
                    )
        fare_df = pd.DataFrame(fare_df)
        #        if to_db and to_db.is_open:
        #            to_db.save_dataframe("fare_summary", fare_df)
        return fare_df

    def compute_leg_report(
        self, sim: SimulationEngine, to_log=True, to_db: database.Database | None = None
    ):
        num_samples = sim.num_trials * (sim.num_samples - sim.burn_samples)
        leg_df = []
        for leg in sim.legs:
            avg_sold = leg.gt_sold / num_samples
            avg_rev = leg.gt_revenue / num_samples
            lf = 100.0 * leg.gt_sold / (leg.capacity * num_samples)
            if to_log:
                logger.info(
                    f"    Leg: {leg.carrier}:{leg.flt_no} {leg.orig}-{leg.dest}: "
                    f" AvgSold = {avg_sold:6.2f},  AvgRev = ${avg_rev:,.2f}, LF = {lf:,.2f}%"
                )
            leg_df.append(
                dict(
                    carrier=leg.carrier,
                    flt_no=leg.flt_no,
                    orig=leg.orig,
                    dest=leg.dest,
                    avg_sold=avg_sold,
                    avg_rev=avg_rev,
                    lf=lf,
                )
            )
        leg_df = pd.DataFrame(leg_df)
        if to_db and to_db.is_open:
            to_db.save_dataframe("leg_summary", leg_df)
        return leg_df

    def compute_path_report(
        self, sim: SimulationEngine, to_log=True, to_db: database.Database | None = None
    ):
        num_samples = sim.num_trials * (sim.num_samples - sim.burn_samples)
        avg_lf, n = 0.0, 0
        for leg in sim.legs:
            lf = 100.0 * leg.gt_sold / (leg.capacity * num_samples)
            avg_lf += lf
            n += 1

        tot_rev = 0.0
        for m in sim.demands:
            tot_rev += m.revenue

        avg_lf = avg_lf / n if n > 0 else 0
        if to_log:
            logger.info(f"    LF:  {avg_lf:6.2f}%, Total revenue = ${tot_rev:,.2f}")

        path_df = []
        for path in sim.paths:
            avg_sold = path.gt_sold / num_samples
            avg_sold_priceable = path.gt_sold_priceable / num_samples
            avg_rev = path.gt_revenue / num_samples
            if to_log:
                logger.info(
                    f"{path}, avg_sold={avg_sold:6.2f}, avg_rev=${avg_rev:10,.2f}"
                )
            if path.num_legs() == 1:
                path_df.append(
                    dict(
                        orig=path.orig,
                        dest=path.dest,
                        carrier1=path.get_leg_carrier(0),
                        flt_no1=path.get_leg_fltno(0),
                        carrier2=None,
                        flt_no2=None,
                        avg_sold=avg_sold,
                        avg_sold_priceable=avg_sold_priceable,
                        avg_rev=avg_rev,
                    )
                )
            elif path.num_legs() == 2:
                path_df.append(
                    dict(
                        orig=path.orig,
                        dest=path.dest,
                        carrier1=path.get_leg_carrier(0),
                        flt_no1=path.get_leg_fltno(0),
                        carrier2=path.get_leg_carrier(1),
                        flt_no2=path.get_leg_fltno(1),
                        avg_sold=avg_sold,
                        avg_sold_priceable=avg_sold_priceable,
                        avg_rev=avg_rev,
                    )
                )
            else:
                raise NotImplementedError("path with other than 1 or 2 legs")
        path_df = pd.DataFrame(path_df)
        if to_db and to_db.is_open:
            to_db.save_dataframe("path_summary", path_df)
        return path_df

    def compute_path_class_report(
        self, sim: SimulationEngine, to_log=True, to_db: database.Database | None = None
    ):
        num_samples = sim.num_trials * (sim.num_samples - sim.burn_samples)
        # avg_lf, n = 0.0, 0
        #        for leg in sim.legs:
        #            lf = 100.0 * leg.gt_sold / (leg.capacity * num_samples)
        #            avg_lf += lf
        #            n += 1

        #        tot_rev = 0.0
        #        for m in sim.demands:
        #            tot_rev += m.revenue

        #        avg_lf = avg_lf / n if n > 0 else 0
        #        if to_log:
        #            logger.info(f"    LF:  {avg_lf:6.2f}%, Total revenue = ${tot_rev:,.2f}")

        path_class_df = []
        for path in sim.paths:
            for pc in path.pathclasses:
                avg_sold = pc.gt_sold / num_samples
                avg_sold_priceable = pc.gt_sold_priceable / num_samples
                avg_rev = pc.gt_revenue / num_samples
                if to_log:
                    logger.info(
                        f"{pc}, avg_sold={avg_sold:6.2f}, avg_rev=${avg_rev:10,.2f}"
                    )
                if path.num_legs() == 1:
                    path_class_df.append(
                        dict(
                            orig=path.orig,
                            dest=path.dest,
                            carrier1=path.get_leg_carrier(0),
                            flt_no1=path.get_leg_fltno(0),
                            carrier2=None,
                            flt_no2=None,
                            booking_class=pc.booking_class,
                            avg_sold=avg_sold,
                            avg_sold_priceable=avg_sold_priceable,
                            avg_rev=avg_rev,
                        )
                    )
                elif path.num_legs() == 2:
                    path_class_df.append(
                        dict(
                            orig=path.orig,
                            dest=path.dest,
                            carrier1=path.get_leg_carrier(0),
                            flt_no1=path.get_leg_fltno(0),
                            carrier2=path.get_leg_carrier(1),
                            flt_no2=path.get_leg_fltno(1),
                            booking_class=pc.booking_class,
                            avg_sold=avg_sold,
                            avg_sold_priceable=avg_sold_priceable,
                            avg_rev=avg_rev,
                        )
                    )
                else:
                    raise NotImplementedError("path with other than 1 or 2 legs")
        path_class_df = pd.DataFrame(path_class_df)
        path_class_df.sort_values(
            by=["orig", "dest", "carrier1", "flt_no1", "booking_class"]
        )
        #        if to_db and to_db.is_open:
        #            to_db.save_dataframe("path_class_summary", path_class_df)
        return path_class_df

    def compute_carrier_report(
        self,
        sim: SimulationEngine,
        to_log: bool = True,
        to_db: database.Database | None = None,
    ) -> pd.DataFrame:
        """
        Compute a carrier summary table.

        The resulting table has one row per simulated carrier, and the following
        columns:

        - name
        - avg_sold
        - load_factor
        - avg_rev
        - asm (available seat miles)
        - rpm (revenue passenger miles)
        """
        num_samples = sim.num_trials * (sim.num_samples - sim.burn_samples)
        carrier_df = []

        airline_asm = defaultdict(float)
        airline_rpm = defaultdict(float)
        airline_leg_lf = defaultdict(float)
        airline_leg_count = defaultdict(float)
        for leg in sim.legs:
            airline_asm[leg.carrier] += leg.distance * leg.capacity * num_samples
            airline_rpm[leg.carrier] += leg.distance * leg.gt_sold
            airline_leg_lf[leg.carrier] += leg.gt_sold / (leg.capacity * num_samples)
            airline_leg_count[leg.carrier] += 1

        for cxr in sim.airlines:
            avg_sold = cxr.gt_sold / num_samples
            avg_rev = cxr.gt_revenue / num_samples
            asm = airline_asm[cxr.name] / num_samples
            rpm = airline_rpm[cxr.name] / num_samples
            # sys_lf = 100.0 * cxr.gt_revenue_passenger_miles / asm if asm > 0 else 0.0
            denom = airline_asm[cxr.name]
            sys_lf = (100.0 * airline_rpm[cxr.name] / denom) if denom > 0 else 0
            if to_log:
                logger.info(
                    f"Airline: {cxr.name}, AvgSold: {round(avg_sold, 2)}, LF {sys_lf:.2f}%,  AvgRev ${avg_rev:10,.2f}"
                )

            # Add up total ancillaries
            tot_anc_rev = 0.0
            for anc in cxr.ancillaries:
                print(str(anc))
                tot_anc_rev += anc.price * anc.sold

            carrier_df.append(
                {
                    "carrier": cxr.name,
                    "sold": avg_sold,
                    "sys_lf": sys_lf,
                    "avg_leg_lf": 100
                    * airline_leg_lf[cxr.name]
                    / airline_leg_count[cxr.name],
                    "avg_rev": avg_rev,
                    "avg_price": avg_rev / avg_sold,
                    "asm": asm,
                    "rpm": rpm,
                    "yield": np.nan if rpm == 0 else avg_rev / rpm,
<<<<<<< HEAD
                    "ancillary_rev": tot_anc_rev
=======
>>>>>>> d9985394
                }
            )
            # logger.info(f"ASM = {airline_asm[cxr.name]:.2f}, RPM = {airline_rpm[cxr.name]:.2f}, LF = {sys_lf:.2f}%")
        carrier_df = pd.DataFrame(carrier_df)
        if to_db and to_db.is_open:
            to_db.save_dataframe("carrier_summary", carrier_df)
        return carrier_df

    def reseed(self, seed: int | list[int] | None = 42):
        logger.debug("reseeding random_generator: %s", seed)
        self.sim.random_generator.seed(seed)

    def _user_certificate(self, certificate_filename=None):
        if certificate_filename:
            from cryptography.x509 import load_pem_x509_certificate

            certificate_filename = pathlib.Path(certificate_filename)
            with certificate_filename.open("rb") as f:
                user_cert = load_pem_x509_certificate(f.read())
        else:
            user_cert = self.sim.config.license_certificate
        return user_cert

    def validate_license(self, certificate_filename=None, future: int = 0):
        user_cert = self._user_certificate(certificate_filename)
        return self.sim.validate_license(user_cert, future=future)

    def license_info(self, certificate_filename=None):
        user_cert = self._user_certificate(certificate_filename)
        return self.sim.license_info(user_cert)

    @property
    def config(self) -> Config:
        """The configuration used for this Simulation."""
        return self.sim.config

    def run(self, log_reports: bool = False) -> SummaryTables:
        start_time = time.time()
        self.setup_scenario()
        self._run_sim()
        summary = self.compute_reports(
            self.sim,
            to_log=log_reports or self.sim.config.outputs.log_reports,
            additional=self.sim.config.outputs.reports,
        )
        if self.sim.config.outputs.excel:
            summary.to_xlsx(self.sim.config.outputs.excel)
        logger.info(
            f"Th' th' that's all folks !!!    (Elapsed time = {round(time.time() - start_time, 2)})"
        )
        return summary

    def backup_db(self, dst: pathlib.Path | str | sqlite3.Connection):
        """Back up this database to another copy.

        Parameters
        ----------
        dst : Path-like or sqlite3.Connection
        """
        return self.cnx.backup(dst)

    def path_names(self):
        result = {}
        for p in self.sim.paths:
            result[p.path_id] = str(p)
        return result<|MERGE_RESOLUTION|>--- conflicted
+++ resolved
@@ -1110,10 +1110,7 @@
                     "asm": asm,
                     "rpm": rpm,
                     "yield": np.nan if rpm == 0 else avg_rev / rpm,
-<<<<<<< HEAD
                     "ancillary_rev": tot_anc_rev
-=======
->>>>>>> d9985394
                 }
             )
             # logger.info(f"ASM = {airline_asm[cxr.name]:.2f}, RPM = {airline_rpm[cxr.name]:.2f}, LF = {sys_lf:.2f}%")
