--- conflicted
+++ resolved
@@ -1,10 +1,7 @@
 from __future__ import annotations
 
-<<<<<<< HEAD
 from typing import Literal, Optional
 
-=======
->>>>>>> 140d286b
 from .named import Named
 
 
@@ -14,23 +11,10 @@
     rm_system: str
     """Name of the revenue management system used by this airline."""
 
-<<<<<<< HEAD
-    control: Literal["leg", "theft", "bp", "vn", "none"] = "leg"
-    """Control method.
-    
-    Allowed values include:
-    - "leg" (default): Uses leg-based controls.
-    - "theft": Theft.
-    - "bp": Bid price.
-    - "vn": Virtual nesting.
-    - "none": No controls.
-    """
+    control: str = ""
+    """Deprecated.  No effect"""
 
     frat5: Optional[str] = ""
     """Named FRAT5 curve.  
     This is the default that will be applied if not found at a more detailed level
     """
-=======
-    control: str = ""
-    """Deprecated.  No effect"""
->>>>>>> 140d286b
