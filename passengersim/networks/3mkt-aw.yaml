#
# 3 market example that I'm using to test new features
#

scenario: AW_test
simulation_controls:
  num_trials: 5
  num_samples: 600
  sys_k_factor: 0.1
  mkt_k_factor: 0.15
  pax_type_k_factor: 0.2
  tf_k_factor: 0.1
  z_factor: 2.0
  prorate_revenue: true
  dwm_lite: false
  max_connect_time: 120
  disable_ap: false
  demand_multiplier: 1.0
  manual_paths: false
  debug_orders: false

frat5_curves:
  - name: curve_C
    curve:
      63: 1.4
      56: 1.4
      49: 1.5
      42: 1.5
      35: 1.6
      31: 1.7
      28: 1.8
      24: 1.9
      21: 2.3
      17: 2.7
      14: 3.2
      10: 3.3
      7: 3.4
      5: 3.4
      3: 3.5
      1: 3.5

rm_systems:
  fcfs:
    steps: []
  rm_no_detruncation:
    availability_control: leg
    steps:
      - step_type: untruncation
        name: untruncation
        algorithm: none
        kind: leg
      - step_type: forecast
        name: forecast
        algorithm: exp_smoothing
        alpha: 0.15
        kind: leg
      - step_type: emsr
        name: optimization
        algorithm: emsrb
        kind: leg
  rm_test1:
    availability_control: leg
    steps:
      - step_type: untruncation
        name: untruncation
        algorithm: em
        kind: leg
      - step_type: forecast
        name: forecast
        algorithm: exp_smoothing
        alpha: 0.15
        kind: leg
      - step_type: emsr
        name: optimization
        algorithm: emsrb
        kind: leg
  rm_test2:
    availability_control: leg
    steps:
      - step_type: untruncation
        name: untruncation
        algorithm: em
        kind: path
      - step_type: forecast
        name: path_forecast
        algorithm: exp_smoothing
        alpha: 0.15
        kind: path
      - step_type: probp
        name: optimization
      - step_type: aggregation
        name: aggregate
      - step_type: emsr
        name: optimization
        algorithm: emsrb
        kind: leg

  rm_hybrid:
    availability_control: leg
    steps:
      - step_type: forecast
        name: hybrid_forecast
        algorithm: exp_smoothing
        alpha: 0.15
        kind: hybrid
      - step_type: aggregation
        name: aggregate
      - step_type: emsr
        name: optimization
        algorithm: emsrb
        kind: leg

choice_models:
  business:
    kind: pods
    emult: 1.6
    basefare_mult: 2.5
    path_quality:  [38.30,  0.10]
    preferred_airline:  [-12.29,  0.17]
    tolerance: 2.0
    r1: 1.0
    r2: 0.35
    r3: 0.50
  leisure:
    kind: pods
    emult: 1.5
    basefare_mult: 1.0
    path_quality:  [2.02, 0.12]
    preferred_airline:  [-1.98, 0.11]
    tolerance: 5.0
    r1: 0.70
    r2: 0.35
    r3: 0.35

airlines:
  - name: AL1
    rm_system: rm_test1
  - name: AL2
    rm_system: rm_hybrid
<<<<<<< HEAD
    frat5: curve_C
    control: leg
=======
>>>>>>> 140d286b

classes:
  - Y0
  - Y1
  - Y2
  - Y3
  - Y4
  - Y5
dcps:
  - 63
  - 56
  - 49
  - 42
  - 35
  - 31
  - 28
  - 24
  - 21
  - 17
  - 14
  - 10
  - 7
  - 5
  - 3
  - 1

booking_curves:
  - name: c1
    curve:
      63: 0.06
      56: 0.11
      49: 0.15
      42: 0.2
      35: 0.23
      31: 0.25
      28: 0.28
      24: 0.31
      21: 0.35
      17: 0.4
      14: 0.5
      10: 0.62
      7: 0.7
      5: 0.78
      3: 0.95
      1: 1.0
  - name: c2
    curve:
      63: 0.17
      56: 0.25
      49: 0.34
      42: 0.43
      35: 0.49
      31: 0.53
      28: 0.61
      24: 0.69
      21: 0.75
      17: 0.8
      14: 0.85
      10: 0.88
      7: 0.9
      5: 0.95
      3: 0.98
      1: 1.0

legs:
  - carrier: AL1
    fltno: 101
    orig: BOS
    dest: ORD
    date: '2020-01-01'
    dep_time: 08:00
    arr_time: '10:00'
    capacity: 100
    distance: 864.0
  - carrier: AL1
    fltno: 102
    orig: BOS
    dest: ORD
    date: '2020-01-01'
    dep_time: '14:00'
    arr_time: '16:00'
    capacity: 100
    distance: 864.0

  - carrier: AL2
    fltno: 201
    orig: BOS
    dest: ORD
    date: '2020-01-01'
    dep_time: 08:00
    arr_time: '10:00'
    capacity: 100
    distance: 864.0
  - carrier: AL2
    fltno: 202
    orig: BOS
    dest: ORD
    date: '2020-01-01'
    dep_time: '14:00'
    arr_time: '16:00'
    capacity: 100
    distance: 864.0

  - carrier: AL1
    fltno: 111
    orig: ORD
    dest: LAX
    date: '2020-01-01'
    dep_time: '11:00'
    arr_time: '13:00'
    capacity: 120
    distance: 1741.0
  - carrier: AL1
    fltno: 112
    orig: ORD
    dest: LAX
    date: '2020-01-01'
    dep_time: '17:00'
    arr_time: '19:00'
    capacity: 120
    distance: 1741.0

  - carrier: AL2
    fltno: 211
    orig: ORD
    dest: LAX
    date: '2020-01-01'
    dep_time: '11:00'
    arr_time: '13:00'
    capacity: 120
    distance: 1741.0
  - carrier: AL2
    fltno: 212
    orig: ORD
    dest: LAX
    date: '2020-01-01'
    dep_time: '17:00'
    arr_time: '19:00'
    capacity: 120
    distance: 1741.0

demands:
  - orig: BOS
    dest: ORD
    segment: business
    base_demand: 70.0
    reference_fare: 250.0
    choice_model: business
  - orig: BOS
    dest: ORD
    segment: leisure
    base_demand: 90.0
    reference_fare: 100.0
    choice_model: leisure
  - orig: ORD
    dest: LAX
    segment: business
    base_demand: 120.0
    reference_fare: 375.0
    choice_model: business
  - orig: ORD
    dest: LAX
    segment: leisure
    base_demand: 150.0
    reference_fare: 150.0
    choice_model: leisure
  - orig: BOS
    dest: LAX
    segment: business
    base_demand: 100.0
    reference_fare: 500.0
    choice_model: business
  - orig: BOS
    dest: LAX
    segment: leisure
    base_demand: 140.0
    reference_fare: 200.0
    choice_model: leisure

fares:
  - carrier: AL1
    orig: BOS
    dest: ORD
    booking_class: Y0
    price: 400.0
    advance_purchase: 0
    restrictions: []
  - carrier: AL1
    orig: BOS
    dest: ORD
    booking_class: Y1
    price: 300.0
    advance_purchase: 0
    restrictions:
      - R2
  - carrier: AL1
    orig: BOS
    dest: ORD
    booking_class: Y2
    price: 200.0
    advance_purchase: 3
    restrictions:
      - R1
  - carrier: AL1
    orig: BOS
    dest: ORD
    booking_class: Y3
    price: 150.0
    advance_purchase: 7
    restrictions:
      - R1
      - R2
  - carrier: AL1
    orig: BOS
    dest: ORD
    booking_class: Y4
    price: 125.0
    advance_purchase: 14
    restrictions:
      - R1
      - R3
  - carrier: AL1
    orig: BOS
    dest: ORD
    booking_class: Y5
    price: 100.0
    advance_purchase: 21
    restrictions:
      - R1
      - R2
      - R3
  - carrier: AL1
    orig: ORD
    dest: LAX
    booking_class: Y0
    price: 500.0
    advance_purchase: 0
    restrictions: []
  - carrier: AL1
    orig: ORD
    dest: LAX
    booking_class: Y1
    price: 400.0
    advance_purchase: 0
    restrictions:
      - R2
  - carrier: AL1
    orig: ORD
    dest: LAX
    booking_class: Y2
    price: 300.0
    advance_purchase: 3
    restrictions:
      - R1
  - carrier: AL1
    orig: ORD
    dest: LAX
    booking_class: Y3
    price: 225.0
    advance_purchase: 7
    restrictions:
      - R1
      - R2
  - carrier: AL1
    orig: ORD
    dest: LAX
    booking_class: Y4
    price: 175.0
    advance_purchase: 14
    restrictions:
      - R1
      - R3
  - carrier: AL1
    orig: ORD
    dest: LAX
    booking_class: Y5
    price: 150.0
    advance_purchase: 21
    restrictions:
      - R1
      - R2
      - R3
  - carrier: AL1
    orig: BOS
    dest: LAX
    booking_class: Y0
    price: 750.0
    advance_purchase: 0
    restrictions: []
  - carrier: AL1
    orig: BOS
    dest: LAX
    booking_class: Y1
    price: 625.0
    advance_purchase: 0
    restrictions:
      - R2
  - carrier: AL1
    orig: BOS
    dest: LAX
    booking_class: Y2
    price: 450.0
    advance_purchase: 3
    restrictions:
      - R1
  - carrier: AL1
    orig: BOS
    dest: LAX
    booking_class: Y3
    price: 325.0
    advance_purchase: 7
    restrictions:
      - R1
      - R2
  - carrier: AL1
    orig: BOS
    dest: LAX
    booking_class: Y4
    price: 250.0
    advance_purchase: 14
    restrictions:
      - R1
      - R3
  - carrier: AL1
    orig: BOS
    dest: LAX
    booking_class: Y5
    price: 200.0
    advance_purchase: 21
    restrictions:
      - R1
      - R2
      - R3
  - carrier: AL2
    orig: BOS
    dest: ORD
    booking_class: Y0
    price: 400.0
    advance_purchase: 0
    restrictions: []
  - carrier: AL2
    orig: BOS
    dest: ORD
    booking_class: Y1
    price: 300.0
    advance_purchase: 0
    restrictions:
      - R2
  - carrier: AL2
    orig: BOS
    dest: ORD
    booking_class: Y2
    price: 200.0
    advance_purchase: 3
    restrictions:
      - R1
  - carrier: AL2
    orig: BOS
    dest: ORD
    booking_class: Y3
    price: 150.0
    advance_purchase: 7
    restrictions:
      - R1
      - R2
  - carrier: AL2
    orig: BOS
    dest: ORD
    booking_class: Y4
    price: 125.0
    advance_purchase: 14
    restrictions:
      - R1
      - R3
  - carrier: AL2
    orig: BOS
    dest: ORD
    booking_class: Y5
    price: 100.0
    advance_purchase: 21
    restrictions:
      - R1
      - R2
      - R3
  - carrier: AL2
    orig: ORD
    dest: LAX
    booking_class: Y0
    price: 500.0
    advance_purchase: 0
    restrictions: []
  - carrier: AL2
    orig: ORD
    dest: LAX
    booking_class: Y1
    price: 400.0
    advance_purchase: 0
    restrictions:
      - R2
  - carrier: AL2
    orig: ORD
    dest: LAX
    booking_class: Y2
    price: 300.0
    advance_purchase: 3
    restrictions:
      - R1
  - carrier: AL2
    orig: ORD
    dest: LAX
    booking_class: Y3
    price: 225.0
    advance_purchase: 7
    restrictions:
      - R1
      - R2
  - carrier: AL2
    orig: ORD
    dest: LAX
    booking_class: Y4
    price: 175.0
    advance_purchase: 14
    restrictions:
      - R1
      - R3
  - carrier: AL2
    orig: ORD
    dest: LAX
    booking_class: Y5
    price: 150.0
    advance_purchase: 21
    restrictions:
      - R1
      - R2
      - R3
  - carrier: AL2
    orig: BOS
    dest: LAX
    booking_class: Y0
    price: 750.0
    advance_purchase: 0
    restrictions: []
  - carrier: AL2
    orig: BOS
    dest: LAX
    booking_class: Y1
    price: 625.0
    advance_purchase: 0
    restrictions:
      - R2
  - carrier: AL2
    orig: BOS
    dest: LAX
    booking_class: Y2
    price: 450.0
    advance_purchase: 3
    restrictions:
      - R1
  - carrier: AL2
    orig: BOS
    dest: LAX
    booking_class: Y3
    price: 325.0
    advance_purchase: 7
    restrictions:
      - R1
      - R2
  - carrier: AL2
    orig: BOS
    dest: LAX
    booking_class: Y4
    price: 250.0
    advance_purchase: 14
    restrictions:
      - R1
      - R3
  - carrier: AL2
    orig: BOS
    dest: LAX
    booking_class: Y5
    price: 200.0
    advance_purchase: 21
    restrictions:
      - R1
      - R2
      - R3

snapshot_filters:
#  - type: path_untruncation
#    title: Snapshot of path untruncation
#    sample: 35
#    dcp: 0
#    flt_no: 202
  - type: forecast
    title: Snapshot of forecasting
    sample: 35
    dcp: [14]
    flt_no: 211
  - type: rm
    title: RM Snapshot, EMSRb leg optimization
    sample: [35]
    dcp: [14]
    flt_no: 211
#  - type: pro_bp
#    title: ProBP Snapshot
#    sample: [20, 30]
#    dcp: 56
#    flt_no: 211<|MERGE_RESOLUTION|>--- conflicted
+++ resolved
@@ -135,13 +135,11 @@
 airlines:
   - name: AL1
     rm_system: rm_test1
+    control: leg
   - name: AL2
     rm_system: rm_hybrid
-<<<<<<< HEAD
     frat5: curve_C
     control: leg
-=======
->>>>>>> 140d286b
 
 classes:
   - Y0
